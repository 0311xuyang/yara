--- conflicted
+++ resolved
@@ -121,12 +121,7 @@
     YR_SCANNER* scanner);
 
 
-<<<<<<< HEAD
-YR_API YR_PROFILING_INFO* yr_scanner_get_profiling_info(
-=======
-#ifdef YR_PROFILING_ENABLED
 YR_API YR_RULE_PROFILING_INFO* yr_scanner_get_profiling_info(
->>>>>>> 13de6710
     YR_SCANNER* scanner);
 
 
