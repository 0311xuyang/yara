/*
Copyright (c) 2013. The YARA Authors. All Rights Reserved.

Redistribution and use in source and binary forms, with or without modification,
are permitted provided that the following conditions are met:

1. Redistributions of source code must retain the above copyright notice, this
list of conditions and the following disclaimer.

2. Redistributions in binary form must reproduce the above copyright notice,
this list of conditions and the following disclaimer in the documentation and/or
other materials provided with the distribution.

3. Neither the name of the copyright holder nor the names of its contributors
may be used to endorse or promote products derived from this software without
specific prior written permission.

THIS SOFTWARE IS PROVIDED BY THE COPYRIGHT HOLDERS AND CONTRIBUTORS "AS IS" AND
ANY EXPRESS OR IMPLIED WARRANTIES, INCLUDING, BUT NOT LIMITED TO, THE IMPLIED
WARRANTIES OF MERCHANTABILITY AND FITNESS FOR A PARTICULAR PURPOSE ARE
DISCLAIMED. IN NO EVENT SHALL THE COPYRIGHT HOLDER OR CONTRIBUTORS BE LIABLE FOR
ANY DIRECT, INDIRECT, INCIDENTAL, SPECIAL, EXEMPLARY, OR CONSEQUENTIAL DAMAGES
(INCLUDING, BUT NOT LIMITED TO, PROCUREMENT OF SUBSTITUTE GOODS OR SERVICES;
LOSS OF USE, DATA, OR PROFITS; OR BUSINESS INTERRUPTION) HOWEVER CAUSED AND ON
ANY THEORY OF LIABILITY, WHETHER IN CONTRACT, STRICT LIABILITY, OR TORT
(INCLUDING NEGLIGENCE OR OTHERWISE) ARISING IN ANY WAY OUT OF THE USE OF THIS
SOFTWARE, EVEN IF ADVISED OF THE POSSIBILITY OF SUCH DAMAGE.
*/

#ifndef YR_COMPILER_H
#define YR_COMPILER_H

#include <stdio.h>
#include <setjmp.h>

#include <yara/ahocorasick.h>
#include <yara/arena.h>
#include <yara/hash.h>
#include <yara/utils.h>
#include <yara/filemap.h>


#define YARA_ERROR_LEVEL_ERROR   0
#define YARA_ERROR_LEVEL_WARNING 1


// Expression type constants are powers of two because they are used as flags.
#define EXPRESSION_TYPE_UNKNOWN   0
#define EXPRESSION_TYPE_BOOLEAN   1
#define EXPRESSION_TYPE_INTEGER   2
#define EXPRESSION_TYPE_STRING    4
#define EXPRESSION_TYPE_REGEXP    8
#define EXPRESSION_TYPE_OBJECT    16
#define EXPRESSION_TYPE_FLOAT     32


<<<<<<< HEAD
// The compiler uses an arena to store the data it generates during the
// compilation. Each buffer in the arena is used for storing a different type
// of data. The following identifiers indicate the purpose of each buffer.
#define YR_NAMESPACES_TABLE           0
#define YR_RULES_TABLE                1
#define YR_METAS_TABLE                2
#define YR_STRINGS_TABLE              3
#define YR_EXTERNAL_VARIABLES_TABLE   4
#define YR_SZ_POOL                    5
#define YR_CODE_SECTION               6
#define YR_RE_CODE_SECTION            7
#define YR_AC_TRANSITION_TABLE        8
#define YR_AC_STATE_MATCHES_TABLE     9
#define YR_AC_STATE_MATCHES_POOL     10
#define YR_SUMMARY_SECTION           11


// This is the number of buffers used by the compiler, should match the number
// of items in the list above.
#define YR_NUM_SECTIONS              12

=======
// Number of variables used by loops. This doesn't include user defined
// variables.
#define YR_INTERNAL_LOOP_VARS     3
>>>>>>> 431ea94e

typedef struct _YR_EXPRESSION
{
  int type;

  union {
    int64_t integer;
    YR_OBJECT* object;
    SIZED_STRING* sized_string;
  } value;

  // An expression can have an associated identifier, if "ptr" is not NULL it
  // points to the identifier name, if it is NULL, then "ref" holds a reference
  // to the identifier within YR_SZ_POOL. When the identifier is in YR_SZ_POOL
  // a pointer can't be used as the YR_SZ_POOL can be moved to a different
  // memory location.
  struct {
    const char* ptr;
    YR_ARENA_REF ref;
  } identifier ;

} YR_EXPRESSION;


typedef void (*YR_COMPILER_CALLBACK_FUNC)(
    int error_level,
    const char* file_name,
    int line_number,
    const char* message,
    void* user_data);


typedef const char* (*YR_COMPILER_INCLUDE_CALLBACK_FUNC)(
    const char* include_name,
    const char* calling_rule_filename,
    const char* calling_rule_namespace,
    void* user_data);


typedef void (*YR_COMPILER_INCLUDE_FREE_FUNC)(
    const char* callback_result_ptr,
    void* user_data);


typedef void (*YR_COMPILER_RE_AST_CALLBACK_FUNC)(
    const YR_RULE* rule,
    const char* string_identifier,
    const RE_AST* re_ast,
    void* user_data);


typedef struct _YR_FIXUP
{
  YR_ARENA_REF ref;
  struct _YR_FIXUP* next;

} YR_FIXUP;


// Each "for" loop in the condition has an associated context which holds
// information about loop, like the target address for the jump instruction
// that goes back to the beginning of the loop and the local variables used
// by the loop.

typedef struct _YR_LOOP_CONTEXT
{
  // Reference indicating the the place in the code where the loop starts. The
  // loop goes back to this address on each iteration.
  YR_ARENA_REF start_ref;

  // vars_count is the number of local variables defined by the loop, and vars
  // is an array of expressions with the identifier and type for each of those
  // local variables.
  int               vars_count;
  YR_EXPRESSION     vars[YR_MAX_LOOP_VARS];

  // vars_internal_count is the number of variables used by the loop which are
  // not defined by the rule itself but that are necessary for keeping the
  // loop's state. One example is the iteration counter.
  int               vars_internal_count;
} YR_LOOP_CONTEXT;


typedef struct _YR_COMPILER
{
  // Arena that contains the data generated by the compiled. The arena has
  // the following buffers:
  //
  //   YR_SUMMARY_SECTION:
  //      A YR_SUMMARY struct.
  //   YR_RULES_TABLE:
  //      An array of YR_RULE structures, one per each rule.
  //   YR_STRINGS_TABLE:
  //      An array of YR_STRING structures, one per each string.
  //   YR_METAS_TABLE:
  //      An array of YR_META structures, one per each meta definition.
  //   YR_NAMESPACES_TABLE:
  //      An array of YR_NAMESPACE structures, one per each namespace.
  //   YR_EXTERNAL_VARIABLES_TABLE:
  //      An array of YR_EXTERNAL_VARIABLE structures, one per each external
  //      variable defined.
  //   YR_SZ_POOL:
  //      A collection of null-terminated strings. This buffer contains
  //      identifiers, literal strings, and in general any null-terminated
  //      string referenced by other data structures.
  //   YR_CODE_SECTION:
  //      The code for the condition section of all the rules. This is the
  //      code executed by yr_execute_code.
  //   YR_RE_CODE_SECTION:
  //      Similar to YR_CODE_SECTION, but it contains the code for regular
  //      expressions. This is the code executed by yr_re_exec and
  //      yr_re_fast_exec.
  //   YR_AC_TRANSITION_TABLE:
  //      An array of uint32_t containing the Aho-Corasick transition table.
  //      See comment in _yr_ac_build_transition_table for details.
  //   YR_AC_STATE_MATCHES_TABLE:
  //      An array of uint32_t with the same number of items than the transition
  //      table. If entry N in the transition table corresponds to some
  //      Aho-Corasick state, the N-th item in this array has the index within
  //      the matches pool where the list of matches for that state begins.
  //   YR_AC_STATE_MATCHES_POOL:
  //      An array of YR_AC_MATCH structures.
  //
  YR_ARENA* arena;

  // Index of the rule being compiled in the array of YR_RULE structures
  // stored in YR_RULES_TABLE.
  uint32_t current_rule_idx;

  // Index of the string being compiled in the array of YR_STRING structures
  // stored in YR_STRINGS_TABLE.
  uint32_t current_string_idx;

  // Index of the current namespace in the array of YR_NAMESPACE structures
  // stored in YR_NAMESPACES_TABLE.
  uint32_t current_namespace_idx;

  // Pointer to a YR_RULES structure that represents the compiled rules. This
  // is what yr_compiler_get_rules returns. Once these rules are generated you
  // can't call any of the yr_compiler_add_xxx functions.
  YR_RULES*         rules;

  int               errors;
  int               current_line;
  int               last_error;
  int               last_error_line;

  jmp_buf           error_recovery;

  YR_AC_AUTOMATON*  automaton;
  YR_HASH_TABLE*    rules_table;
  YR_HASH_TABLE*    objects_table;
  YR_HASH_TABLE*    strings_table;

  YR_FIXUP*         fixup_stack_head;

  int               num_namespaces;

  YR_LOOP_CONTEXT   loop[YR_MAX_LOOP_NESTING];
  int               loop_index;
  int               loop_for_of_var_index;

  char*             file_name_stack[YR_MAX_INCLUDE_DEPTH];
  int               file_name_stack_ptr;

  char              last_error_extra_info[YR_MAX_COMPILER_ERROR_EXTRA_INFO];

  char              lex_buf[YR_LEX_BUF_SIZE];
  char*             lex_buf_ptr;
  unsigned short    lex_buf_len;

  char              include_base_dir[MAX_PATH];
  void*             user_data;
  void*             incl_clbk_user_data;
  void*             re_ast_clbk_user_data;

  YR_COMPILER_CALLBACK_FUNC            callback;
  YR_COMPILER_INCLUDE_CALLBACK_FUNC    include_callback;
  YR_COMPILER_INCLUDE_FREE_FUNC        include_free;
  YR_COMPILER_RE_AST_CALLBACK_FUNC     re_ast_callback;
  YR_ATOMS_CONFIG                      atoms_config;

} YR_COMPILER;


#define yr_compiler_set_error_extra_info(compiler, info) \
    strlcpy( \
        compiler->last_error_extra_info, \
        info, \
        sizeof(compiler->last_error_extra_info)); \


#define yr_compiler_set_error_extra_info_fmt(compiler, fmt, ...) \
    snprintf( \
        compiler->last_error_extra_info, \
        sizeof(compiler->last_error_extra_info), \
        fmt, __VA_ARGS__);


int _yr_compiler_push_file_name(
    YR_COMPILER* compiler,
    const char* file_name);


void _yr_compiler_pop_file_name(
    YR_COMPILER* compiler);


int _yr_compiler_get_var_frame(
    YR_COMPILER* compiler);


const char* _yr_compiler_default_include_callback(
    const char* include_name,
    const char* calling_rule_filename,
    const char* calling_rule_namespace,
    void* user_data);


YR_RULE* _yr_compiler_get_rule_by_idx(
    YR_COMPILER* compiler, uint32_t rule_idx);


YR_API int yr_compiler_create(
    YR_COMPILER** compiler);


YR_API void yr_compiler_destroy(
    YR_COMPILER* compiler);


YR_API void yr_compiler_set_callback(
    YR_COMPILER* compiler,
    YR_COMPILER_CALLBACK_FUNC callback,
    void* user_data);


YR_API void yr_compiler_set_include_callback(
    YR_COMPILER* compiler,
    YR_COMPILER_INCLUDE_CALLBACK_FUNC include_callback,
    YR_COMPILER_INCLUDE_FREE_FUNC include_free,
    void* user_data);


YR_API void yr_compiler_set_re_ast_callback(
    YR_COMPILER* compiler,
    YR_COMPILER_RE_AST_CALLBACK_FUNC re_ast_callback,
    void* user_data);


YR_API void yr_compiler_set_atom_quality_table(
    YR_COMPILER* compiler,
    const void* table,
    int entries,
    unsigned char warning_threshold);


YR_API int yr_compiler_load_atom_quality_table(
    YR_COMPILER* compiler,
    const char* filename,
    unsigned char warning_threshold);


YR_API int yr_compiler_add_file(
    YR_COMPILER* compiler,
    FILE* rules_file,
    const char* namespace_,
    const char* file_name);


YR_API int yr_compiler_add_fd(
    YR_COMPILER* compiler,
    YR_FILE_DESCRIPTOR rules_fd,
    const char* namespace_,
    const char* file_name);


YR_API int yr_compiler_add_string(
    YR_COMPILER* compiler,
    const char* rules_string,
    const char* namespace_);


YR_API char* yr_compiler_get_error_message(
    YR_COMPILER* compiler,
    char* buffer,
    int buffer_size);


YR_API char* yr_compiler_get_current_file_name(
    YR_COMPILER* compiler);


YR_API int yr_compiler_define_integer_variable(
    YR_COMPILER* compiler,
    const char* identifier,
    int64_t value);


YR_API int yr_compiler_define_boolean_variable(
    YR_COMPILER* compiler,
    const char* identifier,
    int value);


YR_API int yr_compiler_define_float_variable(
    YR_COMPILER* compiler,
    const char* identifier,
    double value);


YR_API int yr_compiler_define_string_variable(
    YR_COMPILER* compiler,
    const char* identifier,
    const char* value);


YR_API int yr_compiler_get_rules(
    YR_COMPILER* compiler,
    YR_RULES** rules);


#endif<|MERGE_RESOLUTION|>--- conflicted
+++ resolved
@@ -54,7 +54,6 @@
 #define EXPRESSION_TYPE_FLOAT     32
 
 
-<<<<<<< HEAD
 // The compiler uses an arena to store the data it generates during the
 // compilation. Each buffer in the arena is used for storing a different type
 // of data. The following identifiers indicate the purpose of each buffer.
@@ -76,11 +75,11 @@
 // of items in the list above.
 #define YR_NUM_SECTIONS              12
 
-=======
+
 // Number of variables used by loops. This doesn't include user defined
 // variables.
 #define YR_INTERNAL_LOOP_VARS     3
->>>>>>> 431ea94e
+
 
 typedef struct _YR_EXPRESSION
 {
