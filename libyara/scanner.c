--- conflicted
+++ resolved
@@ -198,20 +198,15 @@
       rules->num_strings, sizeof(YR_MATCHES));
 
   #ifdef YR_PROFILING_ENABLED
-<<<<<<< HEAD
-  new_scanner->time_cost = yr_calloc(rules->num_rules, sizeof(uint64_t));
-
-  if (new_scanner->time_cost == NULL)
+  new_scanner->profiling_info = yr_calloc(rules->num_rules,  sizeof(YR_PROFILING_INFO));
+
+  if (new_scanner->profiling_info == NULL)
   {
     yr_scanner_destroy(new_scanner);
     return ERROR_INSUFFICIENT_MEMORY;
   }
   #else
-  new_scanner->time_cost = NULL;
-=======
-  new_scanner->profiling_info = yr_calloc(
-      rules->num_rules, sizeof(YR_PROFILING_INFO));
->>>>>>> 13de6710
+  new_scanner->profiling_info = NULL;
   #endif
 
   external = rules->externals_list_head;
@@ -694,15 +689,11 @@
   for (uint32_t i = 0; i < scanner->rules->num_rules; i++)
   {
     profiling_info[i].rule = &scanner->rules->rules_list_head[i];
-<<<<<<< HEAD
     #ifdef YR_PROFILING_ENABLED
-    profiling_info[i].cost = scanner->time_cost[i];
+    profiling_info[i].profiling_info = scanner->profiling_info[i];
     #else
-    profiling_info[i].cost = 0;
+    profiling_info[i].profiling_info = 0;
     #endif
-=======
-    profiling_info[i].profiling_info = scanner->profiling_info[i];
->>>>>>> 13de6710
   }
 
   qsort(
@@ -721,7 +712,7 @@
     YR_SCANNER* scanner)
 {
   #ifdef YR_PROFILING_ENABLED
-  memset(scanner->time_cost, 0, scanner->rules->num_rules * sizeof(uint64_t));
+  memset(scanner->profiling_info, 0, scanner->rules->num_rules * sizeof(YR_PROFILING_INFO));
   #endif
 }
 
