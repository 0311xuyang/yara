/*
Copyright (c) 2013. The YARA Authors. All Rights Reserved.

Licensed under the Apache License, Version 2.0 (the "License");
you may not use this file except in compliance with the License.
You may obtain a copy of the License at

   http://www.apache.org/licenses/LICENSE-2.0

Unless required by applicable law or agreed to in writing, software
distributed under the License is distributed on an "AS IS" BASIS,
WITHOUT WARRANTIES OR CONDITIONS OF ANY KIND, either express or implied.
See the License for the specific language governing permissions and
limitations under the License.
*/

#include <string.h>
#include <stdio.h>
#include <ctype.h>

#include <yara/error.h>
#include <yara/re.h>
#include <yara/modules.h>
#include <yara/mem.h>

#ifdef HAVE_LIBCRYPTO
#include <openssl/crypto.h>
#endif

#ifdef _WIN32
#define snprintf _snprintf
#endif


#ifdef _WIN32
#include <windows.h>
DWORD tidx_key;
DWORD recovery_state_key;
#else
#include <pthread.h>
pthread_key_t tidx_key;
pthread_key_t recovery_state_key;
#endif

static int init_count = 0;

char lowercase[256];
char altercase[256];

#ifdef HAVE_LIBCRYPTO
pthread_mutex_t *locks;

unsigned long pthreads_thread_id(void)
{
  return (unsigned long) pthread_self();
}

void locking_function(int mode, int n, const char *file, int line)
{
  if (mode & CRYPTO_LOCK)
    pthread_mutex_lock(&locks[n]);
  else
    pthread_mutex_unlock(&locks[n]);
}
#endif

//
// yr_initialize
//
// Should be called by main thread before using any other
// function from libyara.
//

YR_API int yr_initialize(void)
{
  int i;

  init_count++;

  if (init_count > 1)
    return ERROR_SUCCESS;

  for (i = 0; i < 256; i++)
  {
    if (i >= 'a' && i <= 'z')
      altercase[i] = i - 32;
    else if (i >= 'A' && i <= 'Z')
      altercase[i] = i + 32;
    else
      altercase[i] = i;

    lowercase[i] = tolower(i);
  }

  FAIL_ON_ERROR(yr_heap_alloc());

  #ifdef _WIN32
  tidx_key = TlsAlloc();
  recovery_state_key = TlsAlloc();
  #else
  pthread_key_create(&tidx_key, NULL);
  pthread_key_create(&recovery_state_key, NULL);
  #endif

  #ifdef HAVE_LIBCRYPTO
  locks = OPENSSL_malloc(CRYPTO_num_locks() * sizeof(pthread_mutex_t));
  for (i = 0; i < CRYPTO_num_locks(); i++)
    pthread_mutex_init(&locks[i], NULL);

  // XXX ifdef CRYPTO
  CRYPTO_set_id_callback((unsigned long (*)())pthreads_thread_id);
  CRYPTO_set_locking_callback(locking_function);
  #endif

  FAIL_ON_ERROR(yr_re_initialize());
  FAIL_ON_ERROR(yr_modules_initialize());

  return ERROR_SUCCESS;
}


//
// yr_finalize_thread
//
// Should be called by ALL threads using libyara before exiting.
//

YR_API void yr_finalize_thread(void)
{
  yr_re_finalize_thread();
}


//
// yr_finalize
//
// Should be called by main thread before exiting. Main thread doesn't
// need to explicitely call yr_finalize_thread because yr_finalize already
// calls it.
//

YR_API int yr_finalize(void)
{
  yr_re_finalize_thread();

<<<<<<< HEAD
  #ifdef HAVE_LIBCRYPTO
  int i;
  for (i = 0; i < CRYPTO_num_locks(); i ++)
    pthread_mutex_destroy(&locks[i]);
  OPENSSL_free(locks);
  #endif
=======
  if (--init_count > 0)
    return ERROR_SUCCESS;
>>>>>>> 85e75909

  #ifdef _WIN32
  TlsFree(tidx_key);
  TlsFree(recovery_state_key);
  #else
  pthread_key_delete(tidx_key);
  pthread_key_delete(recovery_state_key);
  #endif

  FAIL_ON_ERROR(yr_re_finalize());
  FAIL_ON_ERROR(yr_modules_finalize());
  FAIL_ON_ERROR(yr_heap_free());

  return ERROR_SUCCESS;
}

//
// _yr_set_tidx
//
// Set the thread index (tidx) for the current thread. The tidx is the index
// that will be used by the thread to access thread-specific data stored in
// YR_RULES structure.
//
// Args:
//    int tidx   - The zero-based tidx that will be associated to the current
//                 thread.
//

YR_API void yr_set_tidx(int tidx)
{
  #ifdef _WIN32
  TlsSetValue(tidx_key, (LPVOID) (tidx + 1));
  #else
  pthread_setspecific(tidx_key, (void*) (size_t) (tidx + 1));
  #endif
}


//
// _yr_get_tidx
//
// Get the thread index (tidx) for the current thread.
//
// Returns:
//    The tidx for the current thread or -1 if the current thread doesn't
//    have any tidx associated.
//

YR_API int yr_get_tidx(void)
{
  #ifdef _WIN32
  return (int) TlsGetValue(tidx_key) - 1;
  #else
  return (int) (size_t) pthread_getspecific(tidx_key) - 1;
  #endif
}<|MERGE_RESOLUTION|>--- conflicted
+++ resolved
@@ -143,17 +143,15 @@
 {
   yr_re_finalize_thread();
 
-<<<<<<< HEAD
   #ifdef HAVE_LIBCRYPTO
   int i;
   for (i = 0; i < CRYPTO_num_locks(); i ++)
     pthread_mutex_destroy(&locks[i]);
   OPENSSL_free(locks);
   #endif
-=======
+
   if (--init_count > 0)
     return ERROR_SUCCESS;
->>>>>>> 85e75909
 
   #ifdef _WIN32
   TlsFree(tidx_key);
