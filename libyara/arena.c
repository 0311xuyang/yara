--- conflicted
+++ resolved
@@ -114,7 +114,7 @@
 
 // Flags for _yr_arena_allocate_memory.
 #define YR_ARENA_ZERO_MEMORY  1
-<<<<<<< HEAD
+
 
 //
 // _yr_arena_allocate_memory
@@ -134,26 +134,6 @@
 //
 
 static int _yr_arena_allocate_memory(
-=======
-
-//
-// _yr_arena_allocate_memory
-//
-// Allocates memory in a buffer within the arena.
-//
-// Args:
-//    [in]  YR_ARENA* arena   - Pointer to the arena.
-//    [in]  int flags         - Flags.
-//    [in]  int buffer_id     - Buffer number.
-//    [in]  size_t size       - Size of the region to be allocated.
-//    [out] size_t* offset    - Pointer to a variable where the function puts
-//                              the offset within the buffer of the allocated
-//                              region. The pointer can be NULL.
-// Returns:
-//    ERROR_SUCCESS if succeed or the corresponding error code if otherwise.
-//
-
-static int _yr_arena_allocate_memory(
     YR_ARENA* arena,
     int flags,
     int buffer_id,
@@ -310,87 +290,16 @@
   return ERROR_SUCCESS;
 }
 
+
 int yr_arena_allocate_memory(
->>>>>>> 34935a75
-    YR_ARENA* arena,
-    int flags,
+    YR_ARENA* arena,
     int buffer_id,
     size_t size,
     YR_ARENA_REF* ref)
 {
-<<<<<<< HEAD
-  if (buffer_id > arena->num_buffers)
-    return ERROR_INVALID_ARGUMENT;
-
-  YR_ARENA_BUFFER* b = &arena->buffers[buffer_id];
-
-  // If the new data doesn't fit in the remaining space the buffer must be
-  // re-sized. This implies moving the buffer to a different memory location
-  // and adjusting the pointers listed in the relocation list.
-
-  if (b->size - b->used < size)
-  {
-    size_t new_size = (b->size == 0) ? arena->initial_buffer_size : b->size * 2;
-
-    while (new_size < b->used + size)
-      new_size *= 2;
-
-    uint8_t* new_data = yr_realloc(b->data, new_size);
-
-    if (new_data == NULL)
-      return ERROR_INSUFFICIENT_MEMORY;
-
-    // When yr_realloc uses the Windows API (HeapAlloc, HeapReAlloc) under the
-    // hood this is not necessary because HeapReAlloc already sets the new
-    // memory to zero.
-    #if !defined(_WIN32) && !defined(__CYGWIN__)
-    if (flags & YR_ARENA_ZERO_MEMORY)
-      memset(new_data + b->used, 0, new_size - b->used);
-    #endif
-
-    YR_RELOC* reloc = arena->reloc_list_head;
-
-    while (reloc != NULL)
-    {
-      // If the reloc entry is for the same buffer that is being relocated,
-      // the base pointer that we use to access the buffer must be new_data,
-      // as arena->buffers[reloc->buffer_id].data which is the same than
-      // b->data can't be accessed anymore after the call to yr_realloc.
-      uint8_t* base = buffer_id == reloc->buffer_id ?
-                      new_data : arena->buffers[reloc->buffer_id].data;
-
-      // reloc_address holds the address inside the buffer where the pointer
-      // to be relocated resides.
-      void** reloc_address = (void**) (base + reloc->offset);
-
-      // reloc_target is the value of the relocatable pointer.
-      void* reloc_target = *reloc_address;
-
-      // reloc_target points to some data inside the buffer being moved, so
-      // the pointer needs to be adjusted.
-      if ((uint8_t*) reloc_target >= b->data &&
-          (uint8_t*) reloc_target < b->data + b->used)
-      {
-        *reloc_address = (uint8_t*) reloc_target - b->data + new_data;
-      }
-
-      reloc = reloc->next;
-    }
-
-    b->size = new_size;
-    b->data = new_data;
-  }
-
-  if (ref != NULL)
-  {
-    ref->buffer_id = buffer_id;
-    ref->offset = b->used;
-  }
-=======
   return _yr_arena_allocate_memory(
       arena, 0, buffer_id, size, ref);
 }
->>>>>>> 34935a75
 
 
 int yr_arena_allocate_zeroed_memory(
@@ -404,95 +313,6 @@
 }
 
 
-<<<<<<< HEAD
-//
-// yr_arena_create
-//
-// Creates an arena with the specified number of buffers.
-//
-// Args:
-//    [in]  int num_buffers             - Number of buffers
-//    [in]  size_t initial_buffer_size  - Initial size of each buffer.
-//    [out] YR_ARENA** arena           - Address of a YR_ARENA* pointer that
-//                                        will receive the address of the newly
-//                                        created arena.
-//
-
-int yr_arena_create(
-    int number_of_buffers,
-    size_t initial_buffer_size,
-    YR_ARENA** arena)
-{
-  YR_ARENA* new_arena = (YR_ARENA*) yr_calloc(1, sizeof(YR_ARENA));
-
-  if (new_arena == NULL)
-    return ERROR_INSUFFICIENT_MEMORY;
-
-  new_arena->xrefs = 1;
-  new_arena->num_buffers = number_of_buffers;
-  new_arena->initial_buffer_size = initial_buffer_size;
-
-  *arena = new_arena;
-
-  return ERROR_SUCCESS;
-}
-
-void yr_arena_acquire(
-    YR_ARENA* arena)
-{
-  arena->xrefs++;
-}
-
-//
-// yr_arena_release
-//
-// Releases the arena. If the number of cross-references to this arena drops
-// to zero the arena is destroyed and all its resources are freed.
-//
-// Args:
-//    [in] YR_ARENA* arena    - Pointer to the arena.
-//
-
-int yr_arena_release(
-    YR_ARENA* arena)
-{
-  arena->xrefs--;
-
-  if (arena->xrefs > 0)
-    return ERROR_SUCCESS;
-
-  for (int i = 0; i < arena->num_buffers; i++)
-  {
-    if (arena->buffers[i].data != NULL)
-      yr_free(arena->buffers[i].data);
-  }
-
-  YR_RELOC* reloc = arena->reloc_list_head;
-
-  while (reloc != NULL)
-  {
-    YR_RELOC* next = reloc->next;
-    yr_free(reloc);
-    reloc = next;
-  }
-
-  yr_free(arena);
-
-  return ERROR_SUCCESS;
-}
-
-int yr_arena_allocate_memory(
-    YR_ARENA* arena,
-    int buffer_id,
-    size_t size,
-    YR_ARENA_REF* ref)
-{
-  return _yr_arena_allocate_memory(arena, 0, buffer_id, size, ref);
-}
-
-
-=======
->>>>>>> 34935a75
 //
 // yr_arena_allocate_struct
 //
